--- conflicted
+++ resolved
@@ -1,366 +1,358 @@
-const express = require('express')
-const cors = require('cors')
-
-const app = express()
-
-// CORS configuration for Discord Activities
-app.use(cors({
-  origin: [
-    process.env.CLIENT_URL || "http://localhost:3000",
-    "https://discord.com",
-    "https://ptb.discord.com", 
-    "https://canary.discord.com",
-    /\.discord\.com$/,
-  ],
-  credentials: true,
-  methods: ['GET', 'POST', 'PUT', 'DELETE', 'OPTIONS'],
-  allowedHeaders: ['Content-Type', 'Authorization', 'X-Requested-With'],
-}))
-
-app.use(express.json({ limit: '10mb' }))
-app.use(express.urlencoded({ extended: true, limit: '10mb' }))
-
-// Health check endpoint
-app.get('/health', (req, res) => {
-  res.status(200).json({ 
-    status: 'healthy', 
-    timestamp: new Date().toISOString(),
-    uptime: process.uptime(),
-    memory: process.memoryUsage(),
-    version: '1.0.0'
-  })
-})
-
-// Welcome endpoint
-app.get('/', (req, res) => {
-  res.json({
-    message: "👋 Opure Discord Activity API is running!",
-    health_check: "/health",
-    docs: "/api-docs",
-    endpoints: {
-      auth: "/api/auth",
-      music: "/api/music"
-    }
-  })
-})
-
-// Auth routes
-app.post('/api/auth/discord', async (req, res) => {
-  try {
-    const { code } = req.body
-    
-    if (!code) {
-      return res.status(400).json({
-        success: false,
-        error: 'Authorization code is required'
-      })
-    }
-
-    // Exchange code for access token
-    const tokenResponse = await fetch('https://discord.com/api/v10/oauth2/token', {
-      method: 'POST',
-      headers: {
-        'Content-Type': 'application/x-www-form-urlencoded',
-      },
-      body: new URLSearchParams({
-        client_id: process.env.DISCORD_CLIENT_ID,
-        client_secret: process.env.DISCORD_CLIENT_SECRET,
-        grant_type: 'authorization_code',
-        code,
-        redirect_uri: process.env.DISCORD_REDIRECT_URI,
-      }),
-    })
-
-    if (!tokenResponse.ok) {
-      return res.status(400).json({
-        success: false,
-        error: 'Invalid authorization code'
-      })
-    }
-
-    const { access_token } = await tokenResponse.json()
-
-    // Get user information
-    const userResponse = await fetch('https://discord.com/api/v10/users/@me', {
-      headers: {
-        Authorization: `Bearer ${access_token}`,
-      },
-    })
-
-    if (!userResponse.ok) {
-      return res.status(400).json({
-        success: false,
-        error: 'Failed to get user info'
-      })
-    }
-
-    const user = await userResponse.json()
-
-    // Create simple token
-    const token = Buffer.from(JSON.stringify({
-      userId: user.id,
-      username: user.username,
-      timestamp: Date.now()
-    })).toString('base64')
-
-    res.json({
-      success: true,
-      user: {
-        id: user.id,
-        username: user.username,
-        discriminator: user.discriminator,
-        avatar: user.avatar,
-        globalName: user.global_name,
-      },
-      token,
-    })
-  } catch (error) {
-    console.error('Discord authentication failed:', error)
-    res.status(500).json({
-      success: false,
-      error: 'Authentication failed'
-    })
-  }
-})
-
-// Bot data endpoint - receives status updates from bot.py
-app.post('/api/bot/data', async (req, res) => {
-  try {
-    const { type, data } = req.body
-    
-    if (!type) {
-      return res.status(400).json({
-        success: false,
-        error: 'Data type is required'
-      })
-    }
-
-    // Log the bot data update
-    console.log(`Bot data update - Type: ${type}`, data ? JSON.stringify(data).substring(0, 100) + '...' : 'No data')
-    
-    // Store or process the bot data based on type
-    switch (type) {
-      case 'status':
-        // Bot status update
-        console.log('Bot status:', data)
-        break
-      case 'user_data':
-        // User data sync
-        console.log('User data sync:', data)
-        break
-      case 'achievement':
-        // Achievement unlock
-        console.log('Achievement unlocked:', data)
-        break
-      case 'music':
-        // Music activity
-        console.log('Music activity:', data)
-        break
-      default:
-        console.log('Unknown bot data type:', type)
-    }
-
-    res.json({
-      success: true,
-      message: `Bot data received: ${type}`,
-      timestamp: new Date().toISOString()
-    })
-    
-  } catch (error) {
-    console.error('Bot data endpoint error:', error)
-    res.status(500).json({
-      success: false,
-      error: 'Failed to process bot data'
-    })
-  }
-})
-
-// Bot sync endpoint - allows Activity to request current bot data
-app.get('/api/bot/sync/:userId', async (req, res) => {
-  try {
-    const { userId } = req.params
-    
-    if (!userId) {
-      return res.status(400).json({
-        success: false,
-        error: 'User ID is required'
-      })
-    }
-
-    // TODO: Implement actual database queries to bot's SQLite database
-    // For now, return mock data structure
-    const botData = {
-      user: {
-        id: userId,
-        fragments: 100,
-        data_shards: 0,
-        level: 1,
-        xp: 0,
-        lives: 3
-      },
-      achievements: [],
-      quests: [],
-      stats: {
-        messages_sent: 0,
-        commands_used: 0,
-        music_tracks_played: 0
-      }
-    }
-
-    res.json({
-      success: true,
-      data: botData,
-      timestamp: new Date().toISOString()
-    })
-    
-  } catch (error) {
-    console.error('Bot sync endpoint error:', error)
-    res.status(500).json({
-      success: false,
-      error: 'Failed to sync bot data'
-    })
-  }
-})
-
-// AI Chat endpoint - proxies requests to Ollama
-app.post('/api/ai/chat', async (req, res) => {
-  try {
-    const { message, userId, context } = req.body
-    
-    if (!message) {
-      return res.status(400).json({
-        success: false,
-        error: 'Message is required'
-      })
-    }
-
-    // TODO: Replace with actual Ollama endpoint when available
-    const OLLAMA_HOST = process.env.OLLAMA_HOST || 'http://127.0.0.1:11434'
-    
-    // Construct prompt with Scottish personality and Juice WRLD context
-    const prompt = `You are Opure.exe, a Scottish AI assistant obsessed with Rangers FC and Juice WRLD. 
-    User context: ${context || 'No additional context'}
-    User ${userId || 'Anonymous'}: ${message}`
-
-    try {
-      // Attempt to connect to Ollama (will fail in Vercel, fallback to mock)
-      const ollamaResponse = await fetch(`${OLLAMA_HOST}/api/generate`, {
-        method: 'POST',
-        headers: {
-          'Content-Type': 'application/json',
-        },
-        body: JSON.stringify({
-          model: 'opure',
-          prompt: prompt,
-          stream: false
-        }),
-        timeout: 10000
-      })
-
-      if (ollamaResponse.ok) {
-        const aiData = await ollamaResponse.json()
-        return res.json({
-          success: true,
-          response: aiData.response,
-          timestamp: new Date().toISOString()
-        })
-      }
-    } catch (ollamaError) {
-      console.log('Ollama not available, using fallback response')
-    }
-
-    // Fallback Scottish AI responses for demo/production
-    const scottishResponses = [
-      "Aye, that's a pure mental question! Rangers are the best team in Scotland, ken!",
-      "Juice WRLD was a legend, rest in peace. His music still hits different, ye know?",
-      "Opure.exe here, ready tae help! What's on yer mind?",
-      "That's some proper Scottish wisdom right there! Rangers forever!",
-      "Lucid Dreams by Juice WRLD - absolute banger, that one is!",
-      "I'm buzzing like a proper Rangers fan on derby day!"
-    ]
-
-    const response = scottishResponses[Math.floor(Math.random() * scottishResponses.length)]
-
-    res.json({
-      success: true,
-      response: response,
-      fallback: true,
-      timestamp: new Date().toISOString()
-    })
-    
-  } catch (error) {
-    console.error('AI chat endpoint error:', error)
-    res.status(500).json({
-      success: false,
-      error: 'AI chat failed'
-    })
-  }
-})
-
-// Music endpoints
-app.post('/api/music/queue', async (req, res) => {
-  try {
-    const { query, userId } = req.body
-    
-    if (!query || !userId) {
-      return res.status(400).json({
-        success: false,
-        error: 'Query and userId are required'
-      })
-    }
-
-    // TODO: Implement music queue logic
-    res.json({
-      success: true,
-      message: `Queued "${query}" for user ${userId}`,
-      track: {
-        title: query,
-        duration: '3:45',
-        url: `https://example.com/track/${encodeURIComponent(query)}`
-      },
-      timestamp: new Date().toISOString()
-    })
-    
-  } catch (error) {
-    console.error('Music queue endpoint error:', error)
-    res.status(500).json({
-      success: false,
-      error: 'Failed to queue music'
-    })
-  }
-})
-
-app.get('/api/music/now-playing', async (req, res) => {
-  try {
-    // TODO: Get actual now playing from bot
-    res.json({
-      success: true,
-      nowPlaying: {
-        title: 'Lucid Dreams - Juice WRLD',
-        artist: 'Juice WRLD',
-        duration: '4:04',
-        position: '2:30',
-        url: 'https://example.com/track/lucid-dreams'
-      },
-      queue: [],
-      timestamp: new Date().toISOString()
-    })
-    
-  } catch (error) {
-    console.error('Now playing endpoint error:', error)
-    res.status(500).json({
-      success: false,
-      error: 'Failed to get now playing'
-    })
-  }
-})
-
-<<<<<<< HEAD
-module.exports = app
-=======
-module.exports = app
-
-
-module.exports = app
-
->>>>>>> f315efc1
+const express = require('express')
+const cors = require('cors')
+
+const app = express()
+
+// CORS configuration for Discord Activities
+app.use(cors({
+  origin: [
+    process.env.CLIENT_URL || "http://localhost:3000",
+    "https://discord.com",
+    "https://ptb.discord.com", 
+    "https://canary.discord.com",
+    /\.discord\.com$/,
+  ],
+  credentials: true,
+  methods: ['GET', 'POST', 'PUT', 'DELETE', 'OPTIONS'],
+  allowedHeaders: ['Content-Type', 'Authorization', 'X-Requested-With'],
+}))
+
+app.use(express.json({ limit: '10mb' }))
+app.use(express.urlencoded({ extended: true, limit: '10mb' }))
+
+// Health check endpoint
+app.get('/health', (req, res) => {
+  res.status(200).json({ 
+    status: 'healthy', 
+    timestamp: new Date().toISOString(),
+    uptime: process.uptime(),
+    memory: process.memoryUsage(),
+    version: '1.0.0'
+  })
+})
+
+// Welcome endpoint
+app.get('/', (req, res) => {
+  res.json({
+    message: "👋 Opure Discord Activity API is running!",
+    health_check: "/health",
+    docs: "/api-docs",
+    endpoints: {
+      auth: "/api/auth",
+      music: "/api/music"
+    }
+  })
+})
+
+// Auth routes
+app.post('/api/auth/discord', async (req, res) => {
+  try {
+    const { code } = req.body
+    
+    if (!code) {
+      return res.status(400).json({
+        success: false,
+        error: 'Authorization code is required'
+      })
+    }
+
+    // Exchange code for access token
+    const tokenResponse = await fetch('https://discord.com/api/v10/oauth2/token', {
+      method: 'POST',
+      headers: {
+        'Content-Type': 'application/x-www-form-urlencoded',
+      },
+      body: new URLSearchParams({
+        client_id: process.env.DISCORD_CLIENT_ID,
+        client_secret: process.env.DISCORD_CLIENT_SECRET,
+        grant_type: 'authorization_code',
+        code,
+        redirect_uri: process.env.DISCORD_REDIRECT_URI,
+      }),
+    })
+
+    if (!tokenResponse.ok) {
+      return res.status(400).json({
+        success: false,
+        error: 'Invalid authorization code'
+      })
+    }
+
+    const { access_token } = await tokenResponse.json()
+
+    // Get user information
+    const userResponse = await fetch('https://discord.com/api/v10/users/@me', {
+      headers: {
+        Authorization: `Bearer ${access_token}`,
+      },
+    })
+
+    if (!userResponse.ok) {
+      return res.status(400).json({
+        success: false,
+        error: 'Failed to get user info'
+      })
+    }
+
+    const user = await userResponse.json()
+
+    // Create simple token
+    const token = Buffer.from(JSON.stringify({
+      userId: user.id,
+      username: user.username,
+      timestamp: Date.now()
+    })).toString('base64')
+
+    res.json({
+      success: true,
+      user: {
+        id: user.id,
+        username: user.username,
+        discriminator: user.discriminator,
+        avatar: user.avatar,
+        globalName: user.global_name,
+      },
+      token,
+    })
+  } catch (error) {
+    console.error('Discord authentication failed:', error)
+    res.status(500).json({
+      success: false,
+      error: 'Authentication failed'
+    })
+  }
+})
+
+// Bot data endpoint - receives status updates from bot.py
+app.post('/api/bot/data', async (req, res) => {
+  try {
+    const { type, data } = req.body
+    
+    if (!type) {
+      return res.status(400).json({
+        success: false,
+        error: 'Data type is required'
+      })
+    }
+
+    // Log the bot data update
+    console.log(`Bot data update - Type: ${type}`, data ? JSON.stringify(data).substring(0, 100) + '...' : 'No data')
+    
+    // Store or process the bot data based on type
+    switch (type) {
+      case 'status':
+        // Bot status update
+        console.log('Bot status:', data)
+        break
+      case 'user_data':
+        // User data sync
+        console.log('User data sync:', data)
+        break
+      case 'achievement':
+        // Achievement unlock
+        console.log('Achievement unlocked:', data)
+        break
+      case 'music':
+        // Music activity
+        console.log('Music activity:', data)
+        break
+      default:
+        console.log('Unknown bot data type:', type)
+    }
+
+    res.json({
+      success: true,
+      message: `Bot data received: ${type}`,
+      timestamp: new Date().toISOString()
+    })
+    
+  } catch (error) {
+    console.error('Bot data endpoint error:', error)
+    res.status(500).json({
+      success: false,
+      error: 'Failed to process bot data'
+    })
+  }
+})
+
+// Bot sync endpoint - allows Activity to request current bot data
+app.get('/api/bot/sync/:userId', async (req, res) => {
+  try {
+    const { userId } = req.params
+    
+    if (!userId) {
+      return res.status(400).json({
+        success: false,
+        error: 'User ID is required'
+      })
+    }
+
+    // TODO: Implement actual database queries to bot's SQLite database
+    // For now, return mock data structure
+    const botData = {
+      user: {
+        id: userId,
+        fragments: 100,
+        data_shards: 0,
+        level: 1,
+        xp: 0,
+        lives: 3
+      },
+      achievements: [],
+      quests: [],
+      stats: {
+        messages_sent: 0,
+        commands_used: 0,
+        music_tracks_played: 0
+      }
+    }
+
+    res.json({
+      success: true,
+      data: botData,
+      timestamp: new Date().toISOString()
+    })
+    
+  } catch (error) {
+    console.error('Bot sync endpoint error:', error)
+    res.status(500).json({
+      success: false,
+      error: 'Failed to sync bot data'
+    })
+  }
+})
+
+// AI Chat endpoint - proxies requests to Ollama
+app.post('/api/ai/chat', async (req, res) => {
+  try {
+    const { message, userId, context } = req.body
+    
+    if (!message) {
+      return res.status(400).json({
+        success: false,
+        error: 'Message is required'
+      })
+    }
+
+    // TODO: Replace with actual Ollama endpoint when available
+    const OLLAMA_HOST = process.env.OLLAMA_HOST || 'http://127.0.0.1:11434'
+    
+    // Construct prompt with Scottish personality and Juice WRLD context
+    const prompt = `You are Opure.exe, a Scottish AI assistant obsessed with Rangers FC and Juice WRLD. 
+    User context: ${context || 'No additional context'}
+    User ${userId || 'Anonymous'}: ${message}`
+
+    try {
+      // Attempt to connect to Ollama (will fail in Vercel, fallback to mock)
+      const ollamaResponse = await fetch(`${OLLAMA_HOST}/api/generate`, {
+        method: 'POST',
+        headers: {
+          'Content-Type': 'application/json',
+        },
+        body: JSON.stringify({
+          model: 'opure',
+          prompt: prompt,
+          stream: false
+        }),
+        timeout: 10000
+      })
+
+      if (ollamaResponse.ok) {
+        const aiData = await ollamaResponse.json()
+        return res.json({
+          success: true,
+          response: aiData.response,
+          timestamp: new Date().toISOString()
+        })
+      }
+    } catch (ollamaError) {
+      console.log('Ollama not available, using fallback response')
+    }
+
+    // Fallback Scottish AI responses for demo/production
+    const scottishResponses = [
+      "Aye, that's a pure mental question! Rangers are the best team in Scotland, ken!",
+      "Juice WRLD was a legend, rest in peace. His music still hits different, ye know?",
+      "Opure.exe here, ready tae help! What's on yer mind?",
+      "That's some proper Scottish wisdom right there! Rangers forever!",
+      "Lucid Dreams by Juice WRLD - absolute banger, that one is!",
+      "I'm buzzing like a proper Rangers fan on derby day!"
+    ]
+
+    const response = scottishResponses[Math.floor(Math.random() * scottishResponses.length)]
+
+    res.json({
+      success: true,
+      response: response,
+      fallback: true,
+      timestamp: new Date().toISOString()
+    })
+    
+  } catch (error) {
+    console.error('AI chat endpoint error:', error)
+    res.status(500).json({
+      success: false,
+      error: 'AI chat failed'
+    })
+  }
+})
+
+// Music endpoints
+app.post('/api/music/queue', async (req, res) => {
+  try {
+    const { query, userId } = req.body
+    
+    if (!query || !userId) {
+      return res.status(400).json({
+        success: false,
+        error: 'Query and userId are required'
+      })
+    }
+
+    // TODO: Implement music queue logic
+    res.json({
+      success: true,
+      message: `Queued "${query}" for user ${userId}`,
+      track: {
+        title: query,
+        duration: '3:45',
+        url: `https://example.com/track/${encodeURIComponent(query)}`
+      },
+      timestamp: new Date().toISOString()
+    })
+    
+  } catch (error) {
+    console.error('Music queue endpoint error:', error)
+    res.status(500).json({
+      success: false,
+      error: 'Failed to queue music'
+    })
+  }
+})
+
+app.get('/api/music/now-playing', async (req, res) => {
+  try {
+    // TODO: Get actual now playing from bot
+    res.json({
+      success: true,
+      nowPlaying: {
+        title: 'Lucid Dreams - Juice WRLD',
+        artist: 'Juice WRLD',
+        duration: '4:04',
+        position: '2:30',
+        url: 'https://example.com/track/lucid-dreams'
+      },
+      queue: [],
+      timestamp: new Date().toISOString()
+    })
+    
+  } catch (error) {
+    console.error('Now playing endpoint error:', error)
+    res.status(500).json({
+      success: false,
+      error: 'Failed to get now playing'
+    })
+  }
+})
+
+module.exports = app